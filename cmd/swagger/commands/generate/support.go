// Copyright 2015 go-swagger maintainers
//
// Licensed under the Apache License, Version 2.0 (the "License");
// you may not use this file except in compliance with the License.
// You may obtain a copy of the License at
//
//    http://www.apache.org/licenses/LICENSE-2.0
//
// Unless required by applicable law or agreed to in writing, software
// distributed under the License is distributed on an "AS IS" BASIS,
// WITHOUT WARRANTIES OR CONDITIONS OF ANY KIND, either express or implied.
// See the License for the specific language governing permissions and
// limitations under the License.

package generate

import "github.com/go-swagger/go-swagger/generator"

// Support generates the supporting files
type Support struct {
	shared
	Name          string   `long:"name" short:"A" description:"the name of the application, defaults to a mangled value of info.title"`
	Operations    []string `long:"operation" short:"O" description:"specify an operation to include, repeat for multiple"`
	Principal     string   `long:"principal" description:"the model to use for the security principal"`
	Models        []string `long:"model" short:"M" description:"specify a model to include, repeat for multiple"`
	DumpData      bool     `long:"dump-data" description:"when present dumps the json for the template generator instead of generating files"`
	DefaultScheme string   `long:"default-scheme" description:"the default scheme for this API" default:"http"`
}

// Execute generates the supporting files file
func (s *Support) Execute(args []string) error {
	return generator.GenerateSupport(
		s.Name,
		nil,
		nil,
		generator.GenOpts{
<<<<<<< HEAD
			Spec:          string(s.Spec),
			Target:        string(s.Target),
			APIPackage:    s.APIPackage,
			ModelPackage:  s.ModelPackage,
			ServerPackage: s.ServerPackage,
			ClientPackage: s.ClientPackage,
			Principal:     s.Principal,
			DumpData:      s.DumpData,
			DefaultScheme: s.DefaultScheme,
			TemplateDir:   string(s.TemplateDir),
=======
			Spec:              string(s.Spec),
			Target:            string(s.Target),
			APIPackage:        s.APIPackage,
			ModelPackage:      s.ModelPackage,
			ServerPackage:     s.ServerPackage,
			ClientPackage:     s.ClientPackage,
			Principal:         s.Principal,
			DumpData:          s.DumpData,
			DefaultScheme:     s.DefaultScheme,
			CustomFormatsFile: string(s.CustomFormatsFile),
>>>>>>> b42ed605
		})
}<|MERGE_RESOLUTION|>--- conflicted
+++ resolved
@@ -34,18 +34,6 @@
 		nil,
 		nil,
 		generator.GenOpts{
-<<<<<<< HEAD
-			Spec:          string(s.Spec),
-			Target:        string(s.Target),
-			APIPackage:    s.APIPackage,
-			ModelPackage:  s.ModelPackage,
-			ServerPackage: s.ServerPackage,
-			ClientPackage: s.ClientPackage,
-			Principal:     s.Principal,
-			DumpData:      s.DumpData,
-			DefaultScheme: s.DefaultScheme,
-			TemplateDir:   string(s.TemplateDir),
-=======
 			Spec:              string(s.Spec),
 			Target:            string(s.Target),
 			APIPackage:        s.APIPackage,
@@ -55,7 +43,7 @@
 			Principal:         s.Principal,
 			DumpData:          s.DumpData,
 			DefaultScheme:     s.DefaultScheme,
+			TemplateDir:       string(s.TemplateDir),
 			CustomFormatsFile: string(s.CustomFormatsFile),
->>>>>>> b42ed605
 		})
 }