// Copyright 2015 go-swagger maintainers
//
// Licensed under the Apache License, Version 2.0 (the "License");
// you may not use this file except in compliance with the License.
// You may obtain a copy of the License at
//
//    http://www.apache.org/licenses/LICENSE-2.0
//
// Unless required by applicable law or agreed to in writing, software
// distributed under the License is distributed on an "AS IS" BASIS,
// WITHOUT WARRANTIES OR CONDITIONS OF ANY KIND, either express or implied.
// See the License for the specific language governing permissions and
// limitations under the License.

package generate

import "github.com/go-swagger/go-swagger/generator"

// Client the command to generate a swagger client
type Client struct {
	shared
	Name           string   `long:"name" short:"A" description:"the name of the application, defaults to a mangled value of info.title"`
	Operations     []string `long:"operation" short:"O" description:"specify an operation to include, repeat for multiple"`
	Tags           []string `long:"tags" description:"the tags to include, if not specified defaults to all"`
	Principal      string   `long:"principal" short:"P" description:"the model to use for the security principal"`
	Models         []string `long:"model" short:"M" description:"specify a model to include, repeat for multiple"`
	DefaultScheme  string   `long:"default-scheme" description:"the default scheme for this client" default:"http"`
	SkipModels     bool     `long:"skip-models" description:"no models will be generated when this flag is specified"`
	SkipOperations bool     `long:"skip-operations" description:"no operations will be generated when this flag is specified"`
}

// Execute runs this command
func (c *Client) Execute(args []string) error {
	opts := generator.GenOpts{
		Spec:              string(c.Spec),
		Target:            string(c.Target),
		APIPackage:        c.APIPackage,
		ModelPackage:      c.ModelPackage,
		ServerPackage:     c.ServerPackage,
		ClientPackage:     c.ClientPackage,
		Principal:         c.Principal,
		DefaultScheme:     c.DefaultScheme,
		IncludeModel:      !c.SkipModels,
		IncludeValidator:  !c.SkipModels,
		IncludeHandler:    !c.SkipOperations,
		IncludeParameters: !c.SkipOperations,
		IncludeResponses:  !c.SkipOperations,
<<<<<<< HEAD
		CustomFormatsFile: string(c.CustomFormatsFile),
=======
		TemplateDir:       string(c.TemplateDir),
>>>>>>> 13c86699
	}

	//if !c.SkipModels && (len(c.Models) > 0 || len(c.Operations) == 0) {
	//if err := generator.GenerateDefinition(c.Models, true, true, opts); err != nil {
	//return err
	//}
	//}

	//if !c.SkipOperations && (len(c.Operations) > 0 || len(c.Models) == 0) {
	if err := generator.GenerateClient(c.Name, c.Models, c.Operations, opts); err != nil {
		return err
	}
	//}

	return nil
}<|MERGE_RESOLUTION|>--- conflicted
+++ resolved
@@ -45,11 +45,8 @@
 		IncludeHandler:    !c.SkipOperations,
 		IncludeParameters: !c.SkipOperations,
 		IncludeResponses:  !c.SkipOperations,
-<<<<<<< HEAD
 		CustomFormatsFile: string(c.CustomFormatsFile),
-=======
 		TemplateDir:       string(c.TemplateDir),
->>>>>>> 13c86699
 	}
 
 	//if !c.SkipModels && (len(c.Models) > 0 || len(c.Operations) == 0) {
