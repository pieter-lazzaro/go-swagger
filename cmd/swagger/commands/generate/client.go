// Copyright 2015 go-swagger maintainers
//
// Licensed under the Apache License, Version 2.0 (the "License");
// you may not use this file except in compliance with the License.
// You may obtain a copy of the License at
//
//    http://www.apache.org/licenses/LICENSE-2.0
//
// Unless required by applicable law or agreed to in writing, software
// distributed under the License is distributed on an "AS IS" BASIS,
// WITHOUT WARRANTIES OR CONDITIONS OF ANY KIND, either express or implied.
// See the License for the specific language governing permissions and
// limitations under the License.

package generate

import "github.com/go-swagger/go-swagger/generator"

// Client the command to generate a swagger client
type Client struct {
	shared
	Name            string   `long:"name" short:"A" description:"the name of the application, defaults to a mangled value of info.title"`
	Operations      []string `long:"operation" short:"O" description:"specify an operation to include, repeat for multiple"`
	Tags            []string `long:"tags" description:"the tags to include, if not specified defaults to all"`
	Principal       string   `long:"principal" short:"P" description:"the model to use for the security principal"`
	Models          []string `long:"model" short:"M" description:"specify a model to include, repeat for multiple"`
	DefaultScheme   string   `long:"default-scheme" description:"the default scheme for this client" default:"http"`
	DefaultProduces string   `long:"default-produces" description:"the default mime type that API operations produce" default:"application/json"`
	SkipModels      bool     `long:"skip-models" description:"no models will be generated when this flag is specified"`
	SkipOperations  bool     `long:"skip-operations" description:"no operations will be generated when this flag is specified"`
	DumpData        bool     `long:"dump-data" description:"when present dumps the json for the template generator instead of generating files"`
}

// Execute runs this command
func (c *Client) Execute(args []string) error {
	opts := generator.GenOpts{
		Spec:              string(c.Spec),
		Target:            string(c.Target),
		APIPackage:        c.APIPackage,
		ModelPackage:      c.ModelPackage,
		ServerPackage:     c.ServerPackage,
		ClientPackage:     c.ClientPackage,
		Principal:         c.Principal,
		DefaultScheme:     c.DefaultScheme,
		DefaultProduces:   c.DefaultProduces,
		IncludeModel:      !c.SkipModels,
		IncludeValidator:  !c.SkipModels,
		IncludeHandler:    !c.SkipOperations,
		IncludeParameters: !c.SkipOperations,
		IncludeResponses:  !c.SkipOperations,
		IncludeSupport:    true,
		TemplateDir:       string(c.TemplateDir),
<<<<<<< HEAD
		CustomFormatsFile: string(c.CustomFormatsFile),
=======
		DumpData:          c.DumpData,
>>>>>>> 13cbd521
	}
	if err := generator.GenerateClient(c.Name, c.Models, c.Operations, opts); err != nil {
		return err
	}

	return nil
}<|MERGE_RESOLUTION|>--- conflicted
+++ resolved
@@ -50,11 +50,7 @@
 		IncludeResponses:  !c.SkipOperations,
 		IncludeSupport:    true,
 		TemplateDir:       string(c.TemplateDir),
-<<<<<<< HEAD
-		CustomFormatsFile: string(c.CustomFormatsFile),
-=======
 		DumpData:          c.DumpData,
->>>>>>> 13cbd521
 	}
 	if err := generator.GenerateClient(c.Name, c.Models, c.Operations, opts); err != nil {
 		return err
