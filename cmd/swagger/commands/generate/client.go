--- conflicted
+++ resolved
@@ -47,11 +47,8 @@
 		IncludeHandler:    !c.SkipOperations,
 		IncludeParameters: !c.SkipOperations,
 		IncludeResponses:  !c.SkipOperations,
-<<<<<<< HEAD
 		TemplateDir:       string(c.TemplateDir),
-=======
 		CustomFormatsFile: string(c.CustomFormatsFile),
->>>>>>> b42ed605
 	}
 
 	//if !c.SkipModels && (len(c.Models) > 0 || len(c.Operations) == 0) {
