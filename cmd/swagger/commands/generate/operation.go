--- conflicted
+++ resolved
@@ -45,18 +45,6 @@
 		!o.NoStruct,
 		!o.NoResponses,
 		generator.GenOpts{
-<<<<<<< HEAD
-			Spec:          string(o.Spec),
-			Target:        string(o.Target),
-			APIPackage:    o.APIPackage,
-			ModelPackage:  o.ModelPackage,
-			ServerPackage: o.ServerPackage,
-			ClientPackage: o.ClientPackage,
-			Principal:     o.Principal,
-			DumpData:      o.DumpData,
-			DefaultScheme: o.DefaultScheme,
-			TemplateDir:   string(o.TemplateDir),
-=======
 			Spec:              string(o.Spec),
 			Target:            string(o.Target),
 			APIPackage:        o.APIPackage,
@@ -66,7 +54,7 @@
 			Principal:         o.Principal,
 			DumpData:          o.DumpData,
 			DefaultScheme:     o.DefaultScheme,
+			TemplateDir:       string(o.TemplateDir),
 			CustomFormatsFile: string(o.CustomFormatsFile),
->>>>>>> b42ed605
 		})
 }