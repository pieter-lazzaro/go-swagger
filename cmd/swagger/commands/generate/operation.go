--- conflicted
+++ resolved
@@ -45,7 +45,6 @@
 		!o.NoStruct,
 		!o.NoResponses,
 		generator.GenOpts{
-<<<<<<< HEAD
 			Spec:              string(o.Spec),
 			Target:            string(o.Target),
 			APIPackage:        o.APIPackage,
@@ -56,17 +55,6 @@
 			DumpData:          o.DumpData,
 			DefaultScheme:     o.DefaultScheme,
 			CustomFormatsFile: string(o.CustomFormatsFile),
-=======
-			Spec:          string(o.Spec),
-			Target:        string(o.Target),
-			APIPackage:    o.APIPackage,
-			ModelPackage:  o.ModelPackage,
-			ServerPackage: o.ServerPackage,
-			ClientPackage: o.ClientPackage,
-			Principal:     o.Principal,
-			DumpData:      o.DumpData,
-			DefaultScheme: o.DefaultScheme,
-			TemplateDir:   string(o.TemplateDir),
->>>>>>> 13c86699
+			TemplateDir:       string(o.TemplateDir),
 		})
 }