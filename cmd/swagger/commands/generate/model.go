// Copyright 2015 go-swagger maintainers
//
// Licensed under the Apache License, Version 2.0 (the "License");
// you may not use this file except in compliance with the License.
// You may obtain a copy of the License at
//
//    http://www.apache.org/licenses/LICENSE-2.0
//
// Unless required by applicable law or agreed to in writing, software
// distributed under the License is distributed on an "AS IS" BASIS,
// WITHOUT WARRANTIES OR CONDITIONS OF ANY KIND, either express or implied.
// See the License for the specific language governing permissions and
// limitations under the License.

package generate

import (
	"errors"

	"github.com/go-swagger/go-swagger/generator"
)

// Model the generate model file command
type Model struct {
	shared
	Name        []string `long:"name" short:"n" required:"true" description:"the model to generate"`
	NoValidator bool     `long:"skip-validator" description:"when present will not generate a model validator"`
	NoStruct    bool     `long:"skip-struct" description:"when present will not generate the model struct"`
	DumpData    bool     `long:"dump-data" description:"when present dumps the json for the template generator instead of generating files"`
}

// Execute generates a model file
func (m *Model) Execute(args []string) error {
	if m.DumpData && len(m.Name) > 1 {
		return errors.New("only 1 model at a time is supported for dumping data")
	}
	return generator.GenerateDefinition(
		m.Name,
		!m.NoStruct,
		!m.NoValidator,
		generator.GenOpts{
<<<<<<< HEAD
			Spec:              string(m.Spec),
			Target:            string(m.Target),
			APIPackage:        m.APIPackage,
			ModelPackage:      m.ModelPackage,
			ServerPackage:     m.ServerPackage,
			ClientPackage:     m.ClientPackage,
			DumpData:          m.DumpData,
			CustomFormatsFile: string(m.CustomFormatsFile),
=======
			Spec:          string(m.Spec),
			Target:        string(m.Target),
			APIPackage:    m.APIPackage,
			ModelPackage:  m.ModelPackage,
			ServerPackage: m.ServerPackage,
			ClientPackage: m.ClientPackage,
			DumpData:      m.DumpData,
			TemplateDir:   string(m.TemplateDir),
>>>>>>> 13c86699
		})
}<|MERGE_RESOLUTION|>--- conflicted
+++ resolved
@@ -39,7 +39,6 @@
 		!m.NoStruct,
 		!m.NoValidator,
 		generator.GenOpts{
-<<<<<<< HEAD
 			Spec:              string(m.Spec),
 			Target:            string(m.Target),
 			APIPackage:        m.APIPackage,
@@ -48,15 +47,6 @@
 			ClientPackage:     m.ClientPackage,
 			DumpData:          m.DumpData,
 			CustomFormatsFile: string(m.CustomFormatsFile),
-=======
-			Spec:          string(m.Spec),
-			Target:        string(m.Target),
-			APIPackage:    m.APIPackage,
-			ModelPackage:  m.ModelPackage,
-			ServerPackage: m.ServerPackage,
-			ClientPackage: m.ClientPackage,
-			DumpData:      m.DumpData,
-			TemplateDir:   string(m.TemplateDir),
->>>>>>> 13c86699
+			TemplateDir:       string(m.TemplateDir),
 		})
 }