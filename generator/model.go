--- conflicted
+++ resolved
@@ -32,12 +32,9 @@
 // GenerateDefinition generates a model file for a schema defintion.
 func GenerateDefinition(modelNames []string, includeModel, includeValidator bool, opts GenOpts) error {
 
-<<<<<<< HEAD
 	if opts.CustomFormatsFile != "" {
 		loadCustomFormatsFile(opts.CustomFormatsFile)
 	}
-=======
->>>>>>> 24d81f04
 	if opts.TemplateDir != "" {
 		if recompile, err := loadCustomTemplates(opts.TemplateDir, ""); err != nil {
 			return err
