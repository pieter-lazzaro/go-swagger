// Copyright 2015 go-swagger maintainers
//
// Licensed under the Apache License, Version 2.0 (the "License");
// you may not use this file except in compliance with the License.
// You may obtain a copy of the License at
//
//    http://www.apache.org/licenses/LICENSE-2.0
//
// Unless required by applicable law or agreed to in writing, software
// distributed under the License is distributed on an "AS IS" BASIS,
// WITHOUT WARRANTIES OR CONDITIONS OF ANY KIND, either express or implied.
// See the License for the specific language governing permissions and
// limitations under the License.

package generator

import (
	"bytes"
	"encoding/json"
	"fmt"
	"log"
	"os"
	"path/filepath"
	"sort"
	"strconv"
	"strings"

	"github.com/go-swagger/go-swagger/spec"
	"github.com/go-swagger/go-swagger/swag"
)

// GenerateDefinition generates a model file for a schema defintion.
func GenerateDefinition(modelNames []string, includeModel, includeValidator bool, opts GenOpts) error {

<<<<<<< HEAD
	if opts.CustomFormatsFile != "" {
		loadCustomFormatsFile(opts.CustomFormatsFile)
=======
	if opts.TemplateDir != "" {
		if recompile, err := loadCustomTemplates(opts.TemplateDir, ""); err != nil {
			return err
		} else if recompile {
			compileTemplates()
		}
>>>>>>> 13c86699
	}

	// Load the spec
	specPath, specDoc, err := loadSpec(opts.Spec)
	if err != nil {
		return err
	}

	if len(modelNames) == 0 {
		for k := range specDoc.Spec().Definitions {
			modelNames = append(modelNames, k)
		}
	}

	for _, modelName := range modelNames {
		// lookup schema
		model, ok := specDoc.Spec().Definitions[modelName]
		if !ok {
			return fmt.Errorf("model %q not found in definitions in %s", modelName, specPath)
		}

		// generate files
		generator := definitionGenerator{
			Name:             modelName,
			Model:            model,
			SpecDoc:          specDoc,
			Target:           filepath.Join(opts.Target, opts.ModelPackage),
			IncludeModel:     includeModel,
			IncludeValidator: includeValidator,
			DumpData:         opts.DumpData,
		}

		if err := generator.Generate(); err != nil {
			return err
		}
	}

	return nil
}

type definitionGenerator struct {
	Name             string
	Model            spec.Schema
	SpecDoc          *spec.Document
	Target           string
	IncludeModel     bool
	IncludeValidator bool
	Data             interface{}
	DumpData         bool
}

func (m *definitionGenerator) Generate() error {

	mod, err := makeGenDefinition(m.Name, m.Target, m.Model, m.SpecDoc)
	if err != nil {
		return err
	}
	if m.DumpData {
		bb, _ := json.MarshalIndent(swag.ToDynamicJSON(mod), "", " ")
		fmt.Fprintln(os.Stdout, string(bb))
		return nil
	}

	mod.IncludeValidator = m.IncludeValidator
	m.Data = mod

	if m.IncludeModel {
		if err := m.generateModel(); err != nil {
			return fmt.Errorf("model: %s", err)
		}
	}
	log.Println("generated model", m.Name)

	return nil
}

func (m *definitionGenerator) generateModel() error {
	buf := bytes.NewBuffer(nil)

	if Debug {
		log.Printf("rendering model template: %s", m.Name)
		bb, _ := json.MarshalIndent(swag.ToDynamicJSON(m.Data), "", " ")
		fmt.Fprintln(os.Stdout, string(bb))
	}
	if err := modelTemplate.Execute(buf, m.Data); err != nil {
		return err
	}
	log.Println("rendered model template:", m.Name)

	return writeToFile(m.Target, m.Name, buf.Bytes())
}

func makeGenDefinition(name, pkg string, schema spec.Schema, specDoc *spec.Document) (*GenDefinition, error) {
	return makeGenDefinitionHierarchy(name, pkg, "", schema, specDoc)
}
func makeGenDefinitionHierarchy(name, pkg, container string, schema spec.Schema, specDoc *spec.Document) (*GenDefinition, error) {
	receiver := "m"
	resolver := newTypeResolver("", specDoc)
	resolver.ModelName = name

	di := discriminatorInfo(specDoc)

	pg := schemaGenContext{
		Path:           "",
		Name:           name,
		Receiver:       receiver,
		IndexVar:       "i",
		ValueExpr:      receiver,
		Schema:         schema,
		Required:       false,
		TypeResolver:   resolver,
		Named:          true,
		ExtraSchemas:   make(map[string]GenSchema),
		Discrimination: di,
		Container:      container,
	}
	if err := pg.makeGenSchema(); err != nil {
		return nil, err
	}
	dsi, ok := di.Discriminators["#/definitions/"+name]
	if ok {
		// when these 2 are true then the schema will render as an interface
		pg.GenSchema.IsBaseType = true
		pg.GenSchema.IsExported = true
		pg.GenSchema.DiscriminatorField = dsi.FieldName

		for _, v := range dsi.Children {
			if pg.GenSchema.Discriminates == nil {
				pg.GenSchema.Discriminates = make(map[string]string)
			}
			pg.GenSchema.Discriminates[v.FieldValue] = v.GoType
		}
	}
	dse, ok := di.Discriminated["#/definitions/"+name]
	if ok {
		pg.GenSchema.DiscriminatorField = dse.FieldName
		pg.GenSchema.DiscriminatorValue = dse.FieldValue
		pg.GenSchema.IsSubType = true

		// find the referenced definitions
		// check if it has a discriminator defined
		// when it has a discriminator get the schema and run makeGenSchema for it.
		// replace the ref with this new genschema
		swsp := specDoc.Spec()
		for i, ss := range schema.AllOf {
			ref := ss.Ref
			for ref.String() != "" {
				rsch, err := spec.ResolveRef(swsp, &ref)
				if err != nil {
					return nil, err
				}
				ref = rsch.Ref
				if rsch != nil && rsch.Ref.String() != "" {
					ref = rsch.Ref
					continue
				}
				ref = spec.Ref{}
				if rsch != nil && rsch.Discriminator != "" {
					gs, err := makeGenDefinitionHierarchy(strings.TrimPrefix(ss.Ref.String(), "#/definitions/"), pkg, pg.GenSchema.Name, *rsch, specDoc)
					if err != nil {
						return nil, err
					}
					gs.GenSchema.IsBaseType = true
					gs.GenSchema.IsExported = true
					pg.GenSchema.AllOf[i] = gs.GenSchema
					schPtr := &(pg.GenSchema.AllOf[i])
					if schPtr.AdditionalItems != nil {
						schPtr.AdditionalItems.IsBaseType = true
					}
					if schPtr.AdditionalProperties != nil {
						schPtr.AdditionalProperties.IsBaseType = true
					}
					for j := range schPtr.Properties {
						schPtr.Properties[j].IsBaseType = true
						schPtr.Properties[j].ValueExpression += "()"
					}
				}
			}
		}
	}

	var defaultImports []string
	if pg.GenSchema.HasValidations {
		defaultImports = []string{
			"github.com/go-swagger/go-swagger/errors",
			"github.com/go-swagger/go-swagger/strfmt",
			"github.com/go-swagger/go-swagger/httpkit/validate",
		}
	}
	var extras []GenSchema
	var extraKeys []string
	for k := range pg.ExtraSchemas {
		extraKeys = append(extraKeys, k)
	}
	sort.Strings(extraKeys)
	for _, k := range extraKeys {
		extras = append(extras, pg.ExtraSchemas[k])
	}

	return &GenDefinition{
		Package:        mangleName(filepath.Base(pkg), "definitions"),
		GenSchema:      pg.GenSchema,
		DependsOn:      pg.Dependencies,
		DefaultImports: defaultImports,
		ExtraSchemas:   extras,
	}, nil
}

// GenDefinition contains all the properties to generate a
// defintion from a swagger spec
type GenDefinition struct {
	GenSchema
	Package          string
	Imports          map[string]string
	DefaultImports   []string
	ExtraSchemas     []GenSchema
	DependsOn        []string
	IncludeValidator bool
}

// GenSchemaList is a list of schemas for generation.
//
// It can be sorted by name to get a stable struct layout for
// version control and such
type GenSchemaList []GenSchema

func (g GenSchemaList) Len() int           { return len(g) }
func (g GenSchemaList) Swap(i, j int)      { g[i], g[j] = g[j], g[i] }
func (g GenSchemaList) Less(i, j int) bool { return g[i].Name < g[j].Name }

type schemaGenContext struct {
	Path               string
	Name               string
	ParamName          string
	Accessor           string
	Receiver           string
	IndexVar           string
	KeyVar             string
	ValueExpr          string
	Schema             spec.Schema
	Required           bool
	AdditionalProperty bool
	TypeResolver       *typeResolver
	Untyped            bool
	Named              bool
	RefHandled         bool
	IsVirtual          bool
	IsTuple            bool

	Index int

	GenSchema      GenSchema
	Dependencies   []string
	Container      string
	ExtraSchemas   map[string]GenSchema
	Discriminator  *discor
	Discriminated  *discee
	Discrimination *discInfo
}

func (sg *schemaGenContext) NewSliceBranch(schema *spec.Schema) *schemaGenContext {
	if Debug {
		log.Printf("new slice branch %s (model: %s)", sg.Name, sg.TypeResolver.ModelName)
	}
	pg := sg.shallowClone()
	indexVar := pg.IndexVar
	if pg.Path == "" {
		pg.Path = "strconv.Itoa(" + indexVar + ")"
	} else {
		pg.Path = pg.Path + "+ \".\" + strconv.Itoa(" + indexVar + ")"
	}
	// check who is parent, if it's a base type then rewrite the value expression
	var rewriteValueExpr bool
	if sg.Discrimination != nil && sg.Discrimination.Discriminators != nil {
		_, rewriteValueExpr = sg.Discrimination.Discriminators["#/definitions/"+sg.TypeResolver.ModelName]
		if pg.IndexVar == "i" && rewriteValueExpr {
			pg.ValueExpr = sg.Receiver + "." + swag.ToJSONName(sg.GenSchema.Name) + "Field"
		}
	}
	pg.IndexVar = indexVar + "i"
	pg.ValueExpr = pg.ValueExpr + "[" + indexVar + "]"
	pg.Schema = *schema
	pg.Required = false
	if sg.IsVirtual {
		resolver := newTypeResolver(sg.TypeResolver.ModelsPackage, sg.TypeResolver.Doc)
		resolver.ModelName = sg.TypeResolver.ModelName
		pg.TypeResolver = resolver
	}

	// when this is an anonymous complex object, this needs to become a ref
	return pg
}

func (sg *schemaGenContext) NewAdditionalItems(schema *spec.Schema) *schemaGenContext {
	if Debug {
		log.Printf("new additional items\n")
	}
	pg := sg.shallowClone()
	indexVar := pg.IndexVar
	pg.Name = sg.Name + " items"
	itemsLen := 0
	if sg.Schema.Items != nil {
		itemsLen = sg.Schema.Items.Len()
	}
	var mod string
	if itemsLen > 0 {
		mod = "+" + strconv.Itoa(itemsLen)
	}
	if pg.Path == "" {
		pg.Path = "strconv.Itoa(" + indexVar + mod + ")"
	} else {
		pg.Path = pg.Path + "+ \".\" + strconv.Itoa(" + indexVar + mod + ")"
	}
	pg.IndexVar = indexVar
	pg.ValueExpr = sg.ValueExpr + "." + swag.ToGoName(sg.Name) + "Items[" + indexVar + "]"
	pg.Schema = spec.Schema{}
	if schema != nil {
		pg.Schema = *schema
	}
	pg.Required = false
	return pg
}

func (sg *schemaGenContext) NewTupleElement(schema *spec.Schema, index int) *schemaGenContext {
	if Debug {
		log.Printf("New Tuple element\n")
	}

	pg := sg.shallowClone()
	if pg.Path == "" {
		pg.Path = "\"" + strconv.Itoa(index) + "\""
	} else {
		pg.Path = pg.Path + "+ \".\"+\"" + strconv.Itoa(index) + "\""
	}
	pg.ValueExpr = pg.ValueExpr + ".P" + strconv.Itoa(index)
	pg.Required = true
	pg.IsTuple = true
	pg.Schema = *schema
	return pg
}

func (sg *schemaGenContext) NewStructBranch(name string, schema spec.Schema) *schemaGenContext {
	if Debug {
		log.Printf("new struct branch %s (parent %s)", sg.Name, sg.Container)
	}
	pg := sg.shallowClone()
	if sg.Path == "" {
		pg.Path = fmt.Sprintf("%q", name)
	} else {
		pg.Path = pg.Path + "+\".\"+" + fmt.Sprintf("%q", name)
	}
	pg.Name = name
	pg.ValueExpr = pg.ValueExpr + "." + swag.ToGoName(name)
	pg.Schema = schema
	for _, fn := range sg.Schema.Required {
		if name == fn {
			pg.Required = true
			break
		}
	}
	if Debug {
		log.Printf("made new struct branch %s (parent %s)", pg.Name, pg.Container)
	}
	return pg
}

func (sg *schemaGenContext) shallowClone() *schemaGenContext {
	if Debug {
		log.Printf("cloning context %s\n", sg.Name)
	}
	pg := new(schemaGenContext)
	*pg = *sg
	if pg.Container == "" {
		pg.Container = sg.Name
	}
	pg.GenSchema = GenSchema{}
	pg.Dependencies = nil
	pg.Named = false
	pg.Index = 0
	pg.IsTuple = false
	return pg
}

func (sg *schemaGenContext) NewCompositionBranch(schema spec.Schema, index int) *schemaGenContext {
	if Debug {
		log.Printf("new composition branch %s (parent: %s, index: %d)", sg.Name, sg.Container, index)
	}
	pg := sg.shallowClone()
	pg.Schema = schema
	pg.Name = "AO" + strconv.Itoa(index)
	if sg.Name != sg.TypeResolver.ModelName {
		pg.Name = sg.Name + pg.Name
	}
	pg.Index = index
	if Debug {
		log.Printf("made new composition branch %s (parent: %s)", pg.Name, pg.Container)
	}
	return pg
}

func (sg *schemaGenContext) NewAdditionalProperty(schema spec.Schema) *schemaGenContext {
	if Debug {
		log.Printf("new additional property %s", sg.Name)
	}
	pg := sg.shallowClone()
	pg.Schema = schema
	if pg.KeyVar == "" {
		pg.ValueExpr = sg.ValueExpr
	}
	pg.KeyVar += "k"
	pg.ValueExpr += "[" + pg.KeyVar + "]"
	pg.Path = pg.KeyVar
	pg.GenSchema.Suffix = "Value"
	if sg.Path != "" {
		pg.Path = sg.Path + "+\".\"+" + pg.KeyVar
	}
	return pg
}

func (sg *schemaGenContext) schemaValidations() sharedValidations {
	model := sg.Schema

	isRequired := sg.Required
	if sg.Schema.Default != nil || sg.Schema.ReadOnly {
		isRequired = false
	}
	hasNumberValidation := model.Maximum != nil || model.Minimum != nil || model.MultipleOf != nil
	hasStringValidation := model.MaxLength != nil || model.MinLength != nil || model.Pattern != ""
	hasSliceValidations := model.MaxItems != nil || model.MinItems != nil || model.UniqueItems
	hasValidations := hasNumberValidation || hasStringValidation || hasSliceValidations

	if len(sg.Schema.Enum) > 0 {
		hasValidations = true
	}

	return sharedValidations{
		Required:            sg.Required,
		Maximum:             model.Maximum,
		ExclusiveMaximum:    model.ExclusiveMaximum,
		Minimum:             model.Minimum,
		ExclusiveMinimum:    model.ExclusiveMinimum,
		MaxLength:           model.MaxLength,
		MinLength:           model.MinLength,
		Pattern:             model.Pattern,
		MaxItems:            model.MaxItems,
		MinItems:            model.MinItems,
		UniqueItems:         model.UniqueItems,
		MultipleOf:          model.MultipleOf,
		Enum:                sg.Schema.Enum,
		HasValidations:      isRequired || hasValidations,
		HasSliceValidations: hasSliceValidations,
		NeedsValidation:     hasValidations,
		NeedsRequired:       isRequired,
	}
}
func (sg *schemaGenContext) MergeResult(other *schemaGenContext, liftsRequired bool) {
	if other.GenSchema.AdditionalProperties != nil && other.GenSchema.AdditionalProperties.HasValidations {
		sg.GenSchema.HasValidations = true
	}
	if other.GenSchema.AdditionalProperties != nil && other.GenSchema.AdditionalProperties.NeedsValidation {
		sg.GenSchema.NeedsValidation = true
	}
	if liftsRequired && other.GenSchema.AdditionalProperties != nil && other.GenSchema.AdditionalProperties.NeedsRequired {
		sg.GenSchema.NeedsRequired = true
	}
	if liftsRequired && other.GenSchema.AdditionalProperties != nil && other.GenSchema.AdditionalProperties.Required {
		sg.GenSchema.Required = true
	}
	if other.GenSchema.HasValidations {
		sg.GenSchema.HasValidations = other.GenSchema.HasValidations
	}
	if other.GenSchema.NeedsValidation {
		sg.GenSchema.NeedsValidation = other.GenSchema.NeedsValidation
	}
	if liftsRequired && other.GenSchema.NeedsRequired {
		sg.GenSchema.NeedsRequired = other.GenSchema.NeedsRequired
	}
	if liftsRequired && other.GenSchema.Required {
		sg.GenSchema.Required = other.GenSchema.Required
	}
	if other.GenSchema.HasBaseType {
		sg.GenSchema.HasBaseType = other.GenSchema.HasBaseType
	}
	sg.Dependencies = append(sg.Dependencies, other.Dependencies...)
	for k, v := range other.ExtraSchemas {
		sg.ExtraSchemas[k] = v
	}
}

func (sg *schemaGenContext) buildProperties() error {

	if Debug {
		log.Printf("building properties %s (parent: %s)", sg.Name, sg.Container)
	}
	//var discriminatorField string
	//if sg.Discrimination != nil {
	//dis, ok := sg.Discriminated["#/definitions/"+sg.Container]
	//if ok {

	//}
	//}
	for k, v := range sg.Schema.Properties {
		if Debug {
			bbb, _ := json.MarshalIndent(sg.Schema, "", "  ")
			log.Printf("building property %s[%q] (tup: %t) %s\n", sg.Name, k, sg.IsTuple, bbb)
		}

		// check if this requires de-anonymizing, if so lift this as a new struct and extra schema
		tpe, err := sg.TypeResolver.ResolveSchema(&v, true, sg.IsTuple || containsString(sg.Schema.Required, k))
		if sg.Schema.Discriminator == k {
			tpe.IsNullable = false
		}
		if err != nil {
			return err
		}

		vv := v
		var hasValidations bool
		var needsValidations bool
		if tpe.IsComplexObject && tpe.IsAnonymous && len(v.Properties) > 0 {
			pg := sg.makeNewStruct(sg.Name+swag.ToGoName(k), v)
			pg.IsTuple = sg.IsTuple
			if sg.Path != "" {
				pg.Path = sg.Path + "+ \".\"+" + fmt.Sprintf("%q", k)
			} else {
				pg.Path = fmt.Sprintf("%q", k)
			}
			if err := pg.makeGenSchema(); err != nil {
				return err
			}
			if v.Discriminator != "" {
				pg.GenSchema.IsBaseType = true
				pg.GenSchema.IsExported = true
				pg.GenSchema.HasBaseType = true
			}

			vv = *spec.RefProperty("#/definitions/" + pg.Name)
			hasValidations = pg.GenSchema.HasValidations
			needsValidations = pg.GenSchema.NeedsValidation
			sg.MergeResult(pg, false)
			sg.ExtraSchemas[pg.Name] = pg.GenSchema
		}

		emprop := sg.NewStructBranch(k, vv)
		emprop.IsTuple = sg.IsTuple
		if err := emprop.makeGenSchema(); err != nil {
			return err
		}
		if hasValidations || emprop.GenSchema.HasValidations {
			emprop.GenSchema.HasValidations = true
		}
		if needsValidations || emprop.GenSchema.NeedsValidation {
			emprop.GenSchema.NeedsValidation = true
		}
		if emprop.Schema.Ref.String() != "" {
			if emprop.Discrimination != nil {
				if _, ok := emprop.Discrimination.Discriminators[emprop.Schema.Ref.String()]; ok {
					emprop.GenSchema.IsBaseType = true
					emprop.GenSchema.IsNullable = false
					emprop.GenSchema.HasBaseType = true
				}
				if _, ok := emprop.Discrimination.Discriminated[emprop.Schema.Ref.String()]; ok {
					emprop.GenSchema.IsSubType = true
				}
			}
		}
		if sg.Schema.Discriminator == k {
			emprop.GenSchema.IsNullable = false
		}
		if emprop.GenSchema.IsBaseType {
			sg.GenSchema.HasBaseType = true
		}
		sg.MergeResult(emprop, false)
		sg.GenSchema.Properties = append(sg.GenSchema.Properties, emprop.GenSchema)
	}
	sort.Sort(sg.GenSchema.Properties)
	return nil
}

func (sg *schemaGenContext) buildAllOf() error {
	if len(sg.Schema.AllOf) > 0 {
		if sg.Container == "" {
			sg.Container = sg.Name
		}
	}
	for i, sch := range sg.Schema.AllOf {
		var comprop *schemaGenContext
		comprop = sg.NewCompositionBranch(sch, i)
		if err := comprop.makeGenSchema(); err != nil {
			return err
		}
		sg.MergeResult(comprop, true)
		sg.GenSchema.AllOf = append(sg.GenSchema.AllOf, comprop.GenSchema)
	}
	return nil
}

type mapStack struct {
	Type     *spec.Schema
	Next     *mapStack
	Previous *mapStack
	ValueRef *schemaGenContext
	Context  *schemaGenContext
	NewObj   *schemaGenContext
}

func newMapStack(context *schemaGenContext) (first, last *mapStack, err error) {
	ms := &mapStack{
		Type:    &context.Schema,
		Context: context,
	}

	l := ms
	for l.HasMore() {
		tpe, err := l.Context.TypeResolver.ResolveSchema(l.Type.AdditionalProperties.Schema, true, true)
		if err != nil {
			return nil, nil, err
		}
		if !tpe.IsMap {
			if tpe.IsComplexObject && tpe.IsAnonymous {
				nw := l.Context.makeNewStruct(l.Context.Name+" Anon", *l.Type.AdditionalProperties.Schema)
				sch := spec.RefProperty("#/definitions/" + nw.Name)
				l.NewObj = nw
				l.Type.AdditionalProperties.Schema = sch
				l.ValueRef = l.Context.NewAdditionalProperty(*sch)
			}
			break
		}
		l.Next = &mapStack{
			Previous: l,
			Type:     l.Type.AdditionalProperties.Schema,
			Context:  l.Context.NewAdditionalProperty(*l.Type.AdditionalProperties.Schema),
		}
		l = l.Next
	}

	return ms, l, nil
}

func (mt *mapStack) Build() error {
	if mt.NewObj == nil && mt.ValueRef == nil && mt.Next == nil && mt.Previous == nil {
		cp := mt.Context.NewAdditionalProperty(*mt.Type.AdditionalProperties.Schema)
		cp.Required = true
		if err := cp.makeGenSchema(); err != nil {
			return err
		}
		mt.Context.MergeResult(cp, false)
		mt.Context.GenSchema.AdditionalProperties = &cp.GenSchema
		return nil
	}
	cur := mt
	for cur != nil {
		if cur.NewObj != nil {
			if err := cur.NewObj.makeGenSchema(); err != nil {
				return err
			}
		}

		if cur.ValueRef != nil {
			if err := cur.ValueRef.makeGenSchema(); err != nil {
				return nil
			}
		}

		if cur.NewObj != nil {
			cur.Context.MergeResult(cur.NewObj, false)
			cur.Context.ExtraSchemas[cur.NewObj.Name] = cur.NewObj.GenSchema
		}

		if cur.ValueRef != nil {
			if err := cur.Context.makeGenSchema(); err != nil {
				return err
			}
			cur.ValueRef.GenSchema.HasValidations = cur.NewObj.GenSchema.HasValidations
			cur.ValueRef.GenSchema.NeedsValidation = cur.NewObj.GenSchema.NeedsValidation
			cur.Context.MergeResult(cur.ValueRef, false)
			cur.Context.GenSchema.AdditionalProperties = &cur.ValueRef.GenSchema
		}

		if cur.Previous != nil {
			if err := cur.Context.makeGenSchema(); err != nil {
				return err
			}
		}
		if cur.Next != nil {
			cur.Context.MergeResult(cur.Next.Context, false)
			cur.Context.GenSchema.AdditionalProperties = &cur.Next.Context.GenSchema
		}
		if cur.ValueRef != nil {
			cur.Context.MergeResult(cur.ValueRef, false)
			cur.Context.GenSchema.AdditionalProperties = &cur.ValueRef.GenSchema
		}
		cur = cur.Previous
	}

	return nil
}

func (mt *mapStack) HasMore() bool {
	return mt.Type.AdditionalProperties != nil && (mt.Type.AdditionalProperties.Allows || mt.Type.AdditionalProperties.Schema != nil)
}

func (mt *mapStack) Dict() map[string]interface{} {
	res := make(map[string]interface{})
	res["context"] = mt.Context.Schema
	if mt.Next != nil {
		res["next"] = mt.Next.Dict()
	}
	if mt.NewObj != nil {
		res["obj"] = mt.NewObj.Schema
	}
	if mt.ValueRef != nil {
		res["value"] = mt.ValueRef.Schema
	}
	return res
}

func (sg *schemaGenContext) buildAdditionalProperties() error {
	if sg.Schema.AdditionalProperties == nil {
		return nil
	}
	addp := *sg.Schema.AdditionalProperties
	wantsAdditional := addp.Allows || addp.Schema != nil
	sg.GenSchema.HasAdditionalProperties = wantsAdditional
	if !wantsAdditional {
		return nil
	}
	// flag swap
	if sg.GenSchema.IsComplexObject {
		sg.GenSchema.IsAdditionalProperties = true
		sg.GenSchema.IsComplexObject = false
		sg.GenSchema.IsMap = false
	}

	if addp.Schema == nil {
		return nil
	}

	if !sg.GenSchema.IsMap && (sg.GenSchema.IsAdditionalProperties && sg.Named) {
		sg.GenSchema.ValueExpression += "." + sg.GenSchema.Name
		comprop := sg.NewAdditionalProperty(*addp.Schema)
		comprop.Required = true
		if err := comprop.makeGenSchema(); err != nil {
			return err
		}
		sg.MergeResult(comprop, false)
		sg.GenSchema.AdditionalProperties = &comprop.GenSchema
		return nil
	}

	if sg.GenSchema.IsMap && wantsAdditional {
		// find out how deep this rabbit hole goes
		// descend, unwind and rewrite
		// This needs to be depth first, so it first goes as deep as it can and then
		// builds the result in reverse order.
		_, ls, err := newMapStack(sg)
		if err != nil {
			return err
		}
		if err := ls.Build(); err != nil {
			return err
		}

		return nil
	}

	if sg.GenSchema.IsAdditionalProperties && !sg.Named {
		// for an anonoymous object, first build the new object
		// and then replace the current one with a $ref to the
		// new object
		newObj := sg.makeNewStruct(sg.GenSchema.Name+" P"+strconv.Itoa(sg.Index), sg.Schema)
		if err := newObj.makeGenSchema(); err != nil {
			return err
		}

		sg.GenSchema = GenSchema{}
		sg.Schema = *spec.RefProperty("#/definitions/" + newObj.Name)
		if err := sg.makeGenSchema(); err != nil {
			return err
		}
		sg.MergeResult(newObj, false)
		sg.GenSchema.HasValidations = newObj.GenSchema.HasValidations
		sg.ExtraSchemas[newObj.Name] = newObj.GenSchema
		return nil
	}
	return nil
}

func (sg *schemaGenContext) makeNewStruct(name string, schema spec.Schema) *schemaGenContext {
	//fmt.Println("making new struct", name, sg.Container)
	sp := sg.TypeResolver.Doc.Spec()
	name = swag.ToGoName(name)
	if sg.TypeResolver.ModelName != sg.Name {
		name = swag.ToGoName(sg.TypeResolver.ModelName + " " + name)
	}
	if sp.Definitions == nil {
		sp.Definitions = make(spec.Definitions)
	}
	sp.Definitions[name] = schema
	pg := schemaGenContext{
		Path:           "",
		Name:           name,
		Receiver:       sg.Receiver,
		IndexVar:       "i",
		ValueExpr:      sg.Receiver,
		Schema:         schema,
		Required:       false,
		Named:          true,
		ExtraSchemas:   make(map[string]GenSchema),
		Discrimination: sg.Discrimination,
		Container:      sg.Container,
	}
	if schema.Ref.String() == "" {
		resolver := newTypeResolver(sg.TypeResolver.ModelsPackage, sg.TypeResolver.Doc)
		resolver.ModelName = sg.TypeResolver.ModelName
		pg.TypeResolver = resolver
	}
	pg.GenSchema.IsVirtual = true

	sg.ExtraSchemas[name] = pg.GenSchema
	return &pg
}

func (sg *schemaGenContext) buildArray() error {
	tpe, err := sg.TypeResolver.ResolveSchema(sg.Schema.Items.Schema, true, true)
	if err != nil {
		return err
	}
	// check if the element is a complex object, if so generate a new type for it
	if tpe.IsComplexObject && tpe.IsAnonymous {
		pg := sg.makeNewStruct(sg.Name+" items"+strconv.Itoa(sg.Index), *sg.Schema.Items.Schema)
		if err := pg.makeGenSchema(); err != nil {
			return err
		}
		sg.MergeResult(pg, false)
		sg.ExtraSchemas[pg.Name] = pg.GenSchema
		sg.Schema.Items.Schema = spec.RefProperty("#/definitions/" + pg.Name)
		sg.IsVirtual = true
		if err := sg.makeGenSchema(); err != nil {
			return err
		}
		return nil
	}
	elProp := sg.NewSliceBranch(sg.Schema.Items.Schema)
	elProp.Required = true
	if err := elProp.makeGenSchema(); err != nil {
		return err
	}
	sg.MergeResult(elProp, false)
	sg.GenSchema.IsBaseType = elProp.GenSchema.IsBaseType
	sg.GenSchema.ItemsEnum = elProp.GenSchema.Enum
	elProp.GenSchema.Suffix = "Items"
	sg.GenSchema.GoType = "[]" + elProp.GenSchema.GoType
	if elProp.GenSchema.IsNullable && !elProp.GenSchema.HasDiscriminator && !elProp.GenSchema.IsPrimitive {
		sg.GenSchema.GoType = "[]*" + elProp.GenSchema.GoType
	}
	sg.GenSchema.Items = &elProp.GenSchema
	return nil
}

func (sg *schemaGenContext) buildItems() error {
	presentsAsSingle := sg.Schema.Items != nil && sg.Schema.Items.Schema != nil
	if presentsAsSingle && sg.Schema.AdditionalItems != nil { // unsure if htis a valid of invalid schema
		return fmt.Errorf("single schema (%s) can't have additional items", sg.Name)
	}
	if presentsAsSingle {
		return sg.buildArray()
	}
	if sg.Schema.Items == nil {
		return nil
	}
	// This is a tuple, build a new model that represents this
	if sg.Named {
		sg.GenSchema.Name = sg.Name
		sg.GenSchema.GoType = sg.TypeResolver.goTypeName(sg.Name) // swag.ToGoName(sg.Name)
		//if sg.TypeResolver.ModelsPackage != "" {
		//sg.GenSchema.GoType = sg.TypeResolver.ModelsPackage + "." + sg.GenSchema.GoType
		//}
		for i, s := range sg.Schema.Items.Schemas {
			elProp := sg.NewTupleElement(&s, i)
			if err := elProp.makeGenSchema(); err != nil {
				return err
			}
			sg.MergeResult(elProp, false)
			elProp.GenSchema.Name = "p" + strconv.Itoa(i)
			sg.GenSchema.Properties = append(sg.GenSchema.Properties, elProp.GenSchema)
		}
		return nil
	}

	// for an anonoymous object, first build the new object
	// and then replace the current one with a $ref to the
	// new tuple object
	var sch spec.Schema
	sch.Typed("object", "")
	sch.Properties = make(map[string]spec.Schema)
	for i, v := range sg.Schema.Items.Schemas {
		sch.Required = append(sch.Required, "P"+strconv.Itoa(i))
		sch.Properties["P"+strconv.Itoa(i)] = v
	}
	sch.AdditionalItems = sg.Schema.AdditionalItems
	tup := sg.makeNewStruct(sg.GenSchema.Name+"Tuple"+strconv.Itoa(sg.Index), sch)
	tup.IsTuple = true
	if err := tup.makeGenSchema(); err != nil {
		return err
	}
	tup.GenSchema.IsTuple = true
	tup.GenSchema.IsComplexObject = false
	tup.GenSchema.Title = tup.GenSchema.Name + " a representation of an anonymous Tuple type"
	tup.GenSchema.Description = ""
	sg.ExtraSchemas[tup.Name] = tup.GenSchema

	sg.Schema = *spec.RefProperty("#/definitions/" + tup.Name)
	if err := sg.makeGenSchema(); err != nil {
		return err
	}
	sg.MergeResult(tup, false)
	return nil
}

func (sg *schemaGenContext) buildAdditionalItems() error {
	wantsAdditionalItems :=
		sg.Schema.AdditionalItems != nil &&
			(sg.Schema.AdditionalItems.Allows || sg.Schema.AdditionalItems.Schema != nil)

	sg.GenSchema.HasAdditionalItems = wantsAdditionalItems
	if wantsAdditionalItems {
		// check if the element is a complex object, if so generate a new type for it
		tpe, err := sg.TypeResolver.ResolveSchema(sg.Schema.AdditionalItems.Schema, true, true)
		if err != nil {
			return err
		}
		if tpe.IsComplexObject && tpe.IsAnonymous {
			pg := sg.makeNewStruct(sg.Name+" Items", *sg.Schema.AdditionalItems.Schema)
			if err := pg.makeGenSchema(); err != nil {
				return err
			}
			sg.Schema.AdditionalItems.Schema = spec.RefProperty("#/definitions/" + pg.Name)
			pg.GenSchema.HasValidations = true
			sg.MergeResult(pg, false)
			sg.ExtraSchemas[pg.Name] = pg.GenSchema
		}

		it := sg.NewAdditionalItems(sg.Schema.AdditionalItems.Schema)
		if tpe.IsInterface {
			it.Untyped = true
		}

		if err := it.makeGenSchema(); err != nil {
			return err
		}
		sg.MergeResult(it, true)
		sg.GenSchema.AdditionalItems = &it.GenSchema
	}
	return nil
}

func (sg *schemaGenContext) buildXMLName() error {
	if sg.Schema.XML == nil {
		return nil
	}
	sg.GenSchema.XMLName = sg.Name

	if sg.Schema.XML.Name != "" {
		sg.GenSchema.XMLName = sg.Schema.XML.Name
		if sg.Schema.XML.Attribute {
			sg.GenSchema.XMLName += ",attr"
		}
	}
	return nil
}

func (sg *schemaGenContext) shortCircuitNamedRef() (bool, error) {
	// This if block ensures that a struct gets
	// rendered with the ref as embedded ref.
	if sg.RefHandled || !sg.Named || sg.Schema.Ref.String() == "" {
		return false, nil
	}
	nullableOverride := sg.GenSchema.IsNullable
	tpe := resolvedType{}
	tpe.GoType = sg.TypeResolver.goTypeName(sg.Name)

	tpe.SwaggerType = "object"
	tpe.IsComplexObject = true
	tpe.IsMap = false
	tpe.IsAnonymous = false
	tpe.IsNullable = sg.TypeResolver.IsNullable(&sg.Schema)

	item := sg.NewCompositionBranch(sg.Schema, 0)
	if err := item.makeGenSchema(); err != nil {
		return true, err
	}
	sg.GenSchema.resolvedType = tpe
	sg.GenSchema.IsNullable = sg.GenSchema.IsNullable || nullableOverride
	sg.MergeResult(item, true)
	sg.GenSchema.AllOf = append(sg.GenSchema.AllOf, item.GenSchema)
	return true, nil
}

func (sg *schemaGenContext) liftSpecialAllOf() error {
	// if there is only a $ref or a primitive and an x-isnullable schema then this is a nullable pointer
	// so this should not compose several objects, just 1
	// if there is a ref with a discriminator then we look for x-class on the current definition to know
	// the value of the discriminator to instantiate the class
	if len(sg.Schema.AllOf) == 0 {
		return nil
	}
	var seenSchema int
	var seenNullable bool
	var schemaToLift spec.Schema

	for _, sch := range sg.Schema.AllOf {

		tpe, err := sg.TypeResolver.ResolveSchema(&sch, true, true)
		if err != nil {
			return err
		}
		if sg.TypeResolver.IsNullable(&sch) {
			seenNullable = true
		}
		if len(sch.Type) > 0 || len(sch.Properties) > 0 || sch.Ref.GetURL() != nil {
			seenSchema++
			if (!tpe.IsAnonymous && tpe.IsComplexObject) || tpe.IsPrimitive {
				schemaToLift = sch
			}
		}
	}

	if seenSchema == 1 {
		sg.Schema = schemaToLift
		sg.GenSchema.IsNullable = seenNullable
	}
	return nil
}

func (sg *schemaGenContext) makeGenSchema() error {
	if Debug {
		log.Printf("making gen schema (anon: %t, req: %t, tuple: %t) %s\n", !sg.Named, sg.GenSchema.Required, sg.IsTuple, sg.Name)
	}

	ex := ""
	if sg.Schema.Example != nil {
		ex = fmt.Sprintf("%#v", sg.Schema.Example)
	}
	sg.GenSchema.IsExported = true
	sg.GenSchema.Example = ex
	sg.GenSchema.Path = sg.Path
	sg.GenSchema.IndexVar = sg.IndexVar
	sg.GenSchema.Location = "body"
	sg.GenSchema.ValueExpression = sg.ValueExpr
	sg.GenSchema.KeyVar = sg.KeyVar
	sg.GenSchema.Name = sg.Name
	sg.GenSchema.Title = sg.Schema.Title
	sg.GenSchema.Description = sg.Schema.Description
	sg.GenSchema.ReceiverName = sg.Receiver
	sg.GenSchema.sharedValidations = sg.schemaValidations()
	sg.GenSchema.ReadOnly = sg.Schema.ReadOnly

	var err error
	returns, err := sg.shortCircuitNamedRef()
	if err != nil {
		return err
	}
	if returns {
		return nil
	}
	if err := sg.liftSpecialAllOf(); err != nil {
		return err
	}
	nullableOverride := sg.GenSchema.IsNullable

	if sg.Container == "" {
		sg.Container = sg.GenSchema.Name
	}
	if err := sg.buildAllOf(); err != nil {
		return err
	}

	var tpe resolvedType
	if sg.Untyped {
		tpe, err = sg.TypeResolver.ResolveSchema(nil, !sg.Named, sg.IsTuple || sg.Required || sg.GenSchema.Required)
	} else {
		tpe, err = sg.TypeResolver.ResolveSchema(&sg.Schema, !sg.Named, sg.IsTuple || sg.Required || sg.GenSchema.Required)
	}
	if err != nil {
		return err
	}
	tpe.IsNullable = tpe.IsNullable || nullableOverride
	sg.GenSchema.resolvedType = tpe

	if err := sg.buildAdditionalProperties(); err != nil {
		return err
	}

	prev := sg.GenSchema
	if sg.Untyped {
		tpe, err = sg.TypeResolver.ResolveSchema(nil, !sg.Named, sg.Named || sg.IsTuple || sg.Required || sg.GenSchema.Required)
	} else {
		tpe, err = sg.TypeResolver.ResolveSchema(&sg.Schema, !sg.Named, sg.Named || sg.IsTuple || sg.Required || sg.GenSchema.Required)
	}
	if err != nil {
		return err
	}
	tpe.IsNullable = tpe.IsNullable || nullableOverride
	sg.GenSchema.resolvedType = tpe
	sg.GenSchema.IsComplexObject = prev.IsComplexObject
	sg.GenSchema.IsMap = prev.IsMap
	sg.GenSchema.IsAdditionalProperties = prev.IsAdditionalProperties
	sg.GenSchema.IsBaseType = sg.GenSchema.HasDiscriminator

	if err := sg.buildProperties(); err != nil {
		return nil
	}

	if err := sg.buildXMLName(); err != nil {
		return err
	}

	if err := sg.buildAdditionalItems(); err != nil {
		return err
	}

	if err := sg.buildItems(); err != nil {
		return err
	}

	if Debug {
		log.Printf("finished gen schema for %q\n", sg.Name)
	}
	return nil
}

func newDiscriminatorImpl(tpeImpl GenSchema) GenSchema {
	tpeImpl.IsBaseType = true
	tpeImpl.IsExported = false
	tpeImpl.Name = swag.ToJSONName(tpeImpl.Name)
	tpeImpl.GoType = "disc" + swag.ToJSONName(tpeImpl.GoType)
	return tpeImpl
}

// NOTE:
// untyped data requires a cast somehow to the inner type
// I wonder if this is still a problem after adding support for tuples
// and anonymous structs. At that point there is very little that would
// end up being cast to interface, and if it does it truly is the best guess

// GenSchema contains all the information needed to generate the code
// for a schema
type GenSchema struct {
	resolvedType
	sharedValidations
	Example                 string
	Name                    string
	Suffix                  string
	Path                    string
	ValueExpression         string
	IndexVar                string
	KeyVar                  string
	Title                   string
	Description             string
	Location                string
	ReceiverName            string
	Items                   *GenSchema
	AllowsAdditionalItems   bool
	HasAdditionalItems      bool
	AdditionalItems         *GenSchema
	Object                  *GenSchema
	XMLName                 string
	Properties              GenSchemaList
	AllOf                   []GenSchema
	HasAdditionalProperties bool
	IsAdditionalProperties  bool
	AdditionalProperties    *GenSchema
	ReadOnly                bool
	IsVirtual               bool
	IsBaseType              bool
	HasBaseType             bool
	IsSubType               bool
	IsExported              bool
	DiscriminatorField      string
	DiscriminatorValue      string
	Discriminates           map[string]string
	Parents                 []string
}

type sharedValidations struct {
	Required            bool
	MaxLength           *int64
	MinLength           *int64
	Pattern             string
	MultipleOf          *float64
	Minimum             *float64
	Maximum             *float64
	ExclusiveMinimum    bool
	ExclusiveMaximum    bool
	Enum                []interface{}
	ItemsEnum           []interface{}
	HasValidations      bool
	MinItems            *int64
	MaxItems            *int64
	UniqueItems         bool
	HasSliceValidations bool
	NeedsSize           bool
	NeedsValidation     bool
	NeedsRequired       bool
}<|MERGE_RESOLUTION|>--- conflicted
+++ resolved
@@ -32,17 +32,15 @@
 // GenerateDefinition generates a model file for a schema defintion.
 func GenerateDefinition(modelNames []string, includeModel, includeValidator bool, opts GenOpts) error {
 
-<<<<<<< HEAD
 	if opts.CustomFormatsFile != "" {
 		loadCustomFormatsFile(opts.CustomFormatsFile)
-=======
+	}
 	if opts.TemplateDir != "" {
 		if recompile, err := loadCustomTemplates(opts.TemplateDir, ""); err != nil {
 			return err
 		} else if recompile {
 			compileTemplates()
 		}
->>>>>>> 13c86699
 	}
 
 	// Load the spec
