--- conflicted
+++ resolved
@@ -94,11 +94,8 @@
 	IncludeParameters bool
 	IncludeResponses  bool
 	IncludeMain       bool
-<<<<<<< HEAD
 	TemplateDir       string
-=======
 	CustomFormatsFile string
->>>>>>> b42ed605
 }
 
 type generatorOptions struct {
