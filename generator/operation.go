// Copyright 2015 go-swagger maintainers
//
// Licensed under the Apache License, Version 2.0 (the "License");
// you may not use this file except in compliance with the License.
// You may obtain a copy of the License at
//
//    http://www.apache.org/licenses/LICENSE-2.0
//
// Unless required by applicable law or agreed to in writing, software
// distributed under the License is distributed on an "AS IS" BASIS,
// WITHOUT WARRANTIES OR CONDITIONS OF ANY KIND, either express or implied.
// See the License for the specific language governing permissions and
// limitations under the License.

package generator

import (
	"bytes"
	"encoding/json"
	"fmt"
	"log"
	"os"
	"path/filepath"
	"sort"
	"strings"

	"github.com/go-swagger/go-swagger/httpkit"
	"github.com/go-swagger/go-swagger/spec"
	"github.com/go-swagger/go-swagger/swag"
)

// GenerateServerOperation generates a parameter model, parameter validator, http handler implementations for a given operation
// It also generates an operation handler interface that uses the parameter model for handling a valid request.
// Allows for specifying a list of tags to include only certain tags for the generation
func GenerateServerOperation(operationNames, tags []string, includeHandler, includeParameters, includeResponses bool, opts GenOpts) error {

<<<<<<< HEAD
	if opts.CustomFormatsFile != "" {
		loadCustomFormatsFile(opts.CustomFormatsFile)
	}
=======
>>>>>>> 24d81f04
	if opts.TemplateDir != "" {
		if recompile, err := loadCustomTemplates(opts.TemplateDir, ""); err != nil {
			return err
		} else if recompile {
			compileTemplates()
		}
	}

	// Load the spec
	_, specDoc, err := loadSpec(opts.Spec)
	if err != nil {
		return err
	}

	ops := gatherOperations(specDoc, operationNames)

	for operationName, opRef := range ops {
		method, path, operation := opRef.Method, opRef.Path, opRef.Op
		defaultScheme := opts.DefaultScheme
		if defaultScheme == "" {
			defaultScheme = "http"
		}

		apiPackage := mangleName(swag.ToFileName(opts.APIPackage), "api")
		serverPackage := mangleName(swag.ToFileName(opts.ServerPackage), "server")
		generator := operationGenerator{
			Name:                 operationName,
			Method:               method,
			Path:                 path,
			APIPackage:           apiPackage,
			ModelsPackage:        mangleName(swag.ToFileName(opts.ModelPackage), "definitions"),
			ClientPackage:        mangleName(swag.ToFileName(opts.ClientPackage), "client"),
			ServerPackage:        serverPackage,
			Operation:            operation,
			SecurityRequirements: specDoc.SecurityRequirementsFor(&operation),
			Principal:            opts.Principal,
			Target:               filepath.Join(opts.Target, serverPackage),
			Base:                 opts.Target,
			Tags:                 tags,
			IncludeHandler:       includeHandler,
			IncludeParameters:    includeParameters,
			IncludeResponses:     includeResponses,
			DumpData:             opts.DumpData,
			DefaultScheme:        defaultScheme,
			Doc:                  specDoc,
		}
		if err := generator.Generate(); err != nil {
			return err
		}
	}
	return nil
}

type operationGenerator struct {
	Name                 string
	Method               string
	Path                 string
	Authorized           bool
	APIPackage           string
	ModelsPackage        string
	ServerPackage        string
	ClientPackage        string
	Operation            spec.Operation
	SecurityRequirements []spec.SecurityRequirement
	Principal            string
	Target               string
	Base                 string
	Tags                 []string
	data                 interface{}
	pkg                  string
	cname                string
	IncludeHandler       bool
	IncludeParameters    bool
	IncludeResponses     bool
	DumpData             bool
	DefaultScheme        string
	Doc                  *spec.Document
}

func (o *operationGenerator) Generate() error {
	// Build a list of codegen operations based on the tags,
	// the tag decides the actual package for an operation
	// the user specified package serves as root for generating the directory structure
	var operations GenOperations
	authed := len(o.SecurityRequirements) > 0

	var bldr codeGenOpBuilder
	bldr.Name = o.Name
	bldr.Method = o.Method
	bldr.Path = o.Path
	bldr.ModelsPackage = o.ModelsPackage
	bldr.Principal = o.Principal
	bldr.Target = o.Target
	bldr.Operation = o.Operation
	bldr.Authed = authed
	bldr.Doc = o.Doc
	bldr.DefaultScheme = o.DefaultScheme
	bldr.DefaultImports = []string{filepath.ToSlash(filepath.Join(baseImport(o.Base), o.ModelsPackage))}
	bldr.RootAPIPackage = o.APIPackage

	for _, tag := range o.Operation.Tags {
		if len(o.Tags) == 0 {
			bldr.APIPackage = mangleName(swag.ToFileName(tag), o.APIPackage)
			op, err := bldr.MakeOperation()
			if err != nil {
				return err
			}
			operations = append(operations, op)
			continue
		}
		for _, ft := range o.Tags {
			if ft == tag {
				bldr.APIPackage = mangleName(swag.ToFileName(tag), o.APIPackage)
				op, err := bldr.MakeOperation()
				if err != nil {
					return err
				}
				operations = append(operations, op)
				break
			}
		}
	}
	if len(operations) == 0 {
		bldr.APIPackage = o.APIPackage
		op, err := bldr.MakeOperation()
		if err != nil {
			return err
		}
		operations = append(operations, op)
	}
	sort.Sort(operations)

	for _, op := range operations {
		if o.DumpData {
			bb, _ := json.MarshalIndent(swag.ToDynamicJSON(op), "", " ")
			fmt.Fprintln(os.Stdout, string(bb))
			continue
		}
		og := new(opGen)
		og.IncludeHandler = o.IncludeHandler
		og.IncludeParameters = o.IncludeParameters
		og.IncludeResponses = o.IncludeResponses
		og.data = &op
		og.pkg = op.Package
		og.cname = swag.ToGoName(op.Name)
		og.Doc = o.Doc
		og.Target = o.Target
		og.APIPackage = o.APIPackage
		return og.Generate()
	}

	return nil
}

type opGen struct {
	data              *GenOperation
	pkg               string
	cname             string
	IncludeHandler    bool
	IncludeParameters bool
	IncludeResponses  bool
	Doc               *spec.Document
	Target            string
	APIPackage        string
}

func (o *opGen) Generate() error {

	if o.IncludeHandler {
		if err := o.generateHandler(); err != nil {
			return fmt.Errorf("handler: %s", err)
		}
		log.Println("generated handler", o.data.Package+"."+o.cname)
	}

	opParams := o.Doc.ParamsFor(o.data.Method, o.data.Path)
	if o.IncludeParameters && len(opParams) > 0 {
		if err := o.generateParameterModel(); err != nil {
			return fmt.Errorf("parameters: %s", err)
		}
		log.Println("generated parameters", o.data.Package+"."+o.cname+"Parameters")
	}

	if o.IncludeResponses && len(o.data.Responses) > 0 {
		if err := o.generateResponses(); err != nil {
			return fmt.Errorf("responses: %s", err)
		}
		log.Println("generated responses", o.data.Package+"."+o.cname+"Responses")
	}

	if len(opParams) == 0 {
		log.Println("no parameters for operation", o.data.Package+"."+o.cname)
	}
	return nil
}

func (o *opGen) generateHandler() error {
	buf := bytes.NewBuffer(nil)

	if err := operationTemplate.Execute(buf, o.data); err != nil {
		return err
	}
	log.Println("rendered handler template:", o.pkg+"."+o.cname)

	fp := filepath.Join(o.Target, o.pkg)
	if o.pkg != o.APIPackage {
		fp = filepath.Join(o.Target, o.APIPackage, o.pkg)
	}
	return writeToFile(fp, swag.ToGoName(o.data.Name), buf.Bytes())
}

func (o *opGen) generateParameterModel() error {
	buf := bytes.NewBuffer(nil)

	if err := parameterTemplate.Execute(buf, o.data); err != nil {
		return err
	}
	log.Println("rendered parameters template:", o.pkg+"."+o.cname+"Parameters")

	fp := filepath.Join(o.Target, o.pkg)
	if o.pkg != o.APIPackage {
		fp = filepath.Join(o.Target, o.APIPackage, o.pkg)
	}
	return writeToFile(fp, swag.ToGoName(o.data.Name)+"Parameters", buf.Bytes())
}

func (o *opGen) generateResponses() error {
	buf := bytes.NewBuffer(nil)

	if err := responsesTemplate.Execute(buf, o.data); err != nil {
		return err
	}
	log.Println("rendered responses template:", o.pkg+"."+o.cname+"Responses")

	fp := filepath.Join(o.Target, o.pkg)
	if o.pkg != o.APIPackage {
		fp = filepath.Join(o.Target, o.APIPackage, o.pkg)
	}
	return writeToFile(fp, swag.ToGoName(o.data.Name)+"Responses", buf.Bytes())
}

type codeGenOpBuilder struct {
	Name           string
	Method         string
	Path           string
	APIPackage     string
	RootAPIPackage string
	ModelsPackage  string
	Principal      string
	Target         string
	Operation      spec.Operation
	Doc            *spec.Document
	Authed         bool
	DefaultImports []string
	DefaultScheme  string
	ExtraSchemas   map[string]GenSchema
	origDefs       map[string]spec.Schema
}

func (b *codeGenOpBuilder) MakeOperation() (GenOperation, error) {
	if Debug {
		log.Printf("[%s %s] parsing operation (id: %q)", b.Method, b.Path, b.Operation.ID)
	}
	resolver := newTypeResolver(b.ModelsPackage, b.Doc.ResetDefinitions())
	receiver := "o"

	operation := b.Operation
	var params, qp, pp, hp, fp GenParameters
	var hasQueryParams, hasFormParams, hasFileParams bool
	for _, p := range b.Doc.ParamsFor(b.Method, b.Path) {
		cp, err := b.MakeParameter(receiver, resolver, p)
		if err != nil {
			return GenOperation{}, err
		}
		if cp.IsQueryParam() {
			hasQueryParams = true
			qp = append(qp, cp)
		}
		if cp.IsFormParam() {
			if p.Type == "file" {
				hasFileParams = true
			}
			hasFormParams = true
			fp = append(fp, cp)
		}
		if cp.IsPathParam() {
			pp = append(pp, cp)
		}
		if cp.IsHeaderParam() {
			hp = append(hp, cp)
		}
		params = append(params, cp)
	}
	sort.Sort(params)
	sort.Sort(qp)
	sort.Sort(pp)
	sort.Sort(hp)
	sort.Sort(fp)

	var responses map[int]GenResponse
	var defaultResponse *GenResponse
	var successResponse *GenResponse
	if operation.Responses != nil {
		for k, v := range operation.Responses.StatusCodeResponses {
			isSuccess := k/100 == 2
			gr, err := b.MakeResponse(receiver, swag.ToJSONName(b.Name+" "+httpkit.Statuses[k]), isSuccess, resolver, k, v)
			if err != nil {
				return GenOperation{}, err
			}
			if isSuccess {
				successResponse = &gr
			}
			if responses == nil {
				responses = make(map[int]GenResponse)
			}
			responses[k] = gr
		}

		if operation.Responses.Default != nil {
			gr, err := b.MakeResponse(receiver, b.Name+" default", false, resolver, -1, *operation.Responses.Default)
			if err != nil {
				return GenOperation{}, err
			}
			defaultResponse = &gr
		}
	}

	prin := b.Principal
	if prin == "" {
		prin = "interface{}"
	}

	var extra []GenSchema
	for _, sch := range b.ExtraSchemas {
		extra = append(extra, sch)
	}

	schemes := concatUnique(resolver.Doc.Spec().Schemes, operation.Schemes)

	return GenOperation{
		Package:         b.APIPackage,
		RootPackage:     b.RootAPIPackage,
		Name:            b.Name,
		Method:          b.Method,
		Path:            b.Path,
		Tags:            operation.Tags[:],
		Description:     operation.Description,
		ReceiverName:    receiver,
		DefaultImports:  b.DefaultImports,
		Params:          params,
		Summary:         operation.Summary,
		QueryParams:     qp,
		PathParams:      pp,
		HeaderParams:    hp,
		FormParams:      fp,
		HasQueryParams:  hasQueryParams,
		HasFormParams:   hasFormParams,
		HasFileParams:   hasFileParams,
		Authorized:      b.Authed,
		Principal:       prin,
		Responses:       responses,
		DefaultResponse: defaultResponse,
		SuccessResponse: successResponse,
		ExtraSchemas:    extra,
		Schemes:         schemeOrDefault(schemes, b.DefaultScheme),
	}, nil
}

func schemeOrDefault(schemes []string, defaultScheme string) []string {
	if len(schemes) == 0 {
		return []string{defaultScheme}
	}
	return schemes
}

func concatUnique(collections ...[]string) []string {
	resultSet := make(map[string]struct{})
	for _, c := range collections {
		for _, i := range c {
			if _, ok := resultSet[i]; !ok {
				resultSet[i] = struct{}{}
			}
		}
	}
	var result []string
	for k := range resultSet {
		result = append(result, k)
	}
	return result
}

func (b *codeGenOpBuilder) MakeResponse(receiver, name string, isSuccess bool, resolver *typeResolver, code int, resp spec.Response) (GenResponse, error) {
	if Debug {
		log.Printf("[%s %s] making id %q", b.Method, b.Path, b.Operation.ID)
	}
	res := GenResponse{
		Package:        b.APIPackage,
		ModelsPackage:  b.ModelsPackage,
		ReceiverName:   receiver,
		Name:           name,
		Description:    resp.Description,
		DefaultImports: nil,
		Imports:        nil,
		IsSuccess:      isSuccess,
		Code:           code,
		Method:         b.Method,
		Path:           b.Path,
	}

	for hName, header := range resp.Headers {
		res.Headers = append(res.Headers, b.MakeHeader(receiver, hName, header))
	}
	sort.Sort(res.Headers)

	if resp.Schema != nil {
		sc := schemaGenContext{
			Path:         fmt.Sprintf("%q", name),
			Name:         name + "Body",
			Receiver:     receiver,
			ValueExpr:    receiver,
			IndexVar:     "i",
			Schema:       *resp.Schema,
			Required:     true,
			TypeResolver: resolver,
			Named:        false,
			ExtraSchemas: make(map[string]GenSchema),
		}
		if err := sc.makeGenSchema(); err != nil {
			return GenResponse{}, err
		}

		for k, v := range sc.ExtraSchemas {
			if b.ExtraSchemas == nil {
				b.ExtraSchemas = make(map[string]GenSchema)
			}
			b.ExtraSchemas[k] = v
		}

		schema := sc.GenSchema
		if schema.IsAnonymous {

			schema.Name = swag.ToGoName(sc.Name + " Body")
			nm := schema.Name
			if b.ExtraSchemas == nil {
				b.ExtraSchemas = make(map[string]GenSchema)
			}
			b.ExtraSchemas[schema.Name] = schema
			schema = GenSchema{}
			schema.IsAnonymous = false
			schema.GoType = resolver.goTypeName(nm)
			schema.SwaggerType = nm
		}

		res.Schema = &schema
	}
	return res, nil
}

func (b *codeGenOpBuilder) MakeHeader(receiver, name string, hdr spec.Header) GenHeader {
	hasNumberValidation := hdr.Maximum != nil || hdr.Minimum != nil || hdr.MultipleOf != nil
	hasStringValidation := hdr.MaxLength != nil || hdr.MinLength != nil || hdr.Pattern != ""
	hasSliceValidations := hdr.MaxItems != nil || hdr.MinItems != nil || hdr.UniqueItems
	hasValidations := hasNumberValidation || hasStringValidation || hasSliceValidations || len(hdr.Enum) > 0

	tpe := typeForHeader(hdr) //simpleResolvedType(hdr.Type, hdr.Format, hdr.Items)

	return GenHeader{
		sharedValidations: sharedValidations{
			Required:            true,
			Maximum:             hdr.Maximum,
			ExclusiveMaximum:    hdr.ExclusiveMaximum,
			Minimum:             hdr.Minimum,
			ExclusiveMinimum:    hdr.ExclusiveMinimum,
			MaxLength:           hdr.MaxLength,
			MinLength:           hdr.MinLength,
			Pattern:             hdr.Pattern,
			MaxItems:            hdr.MaxItems,
			MinItems:            hdr.MinItems,
			UniqueItems:         hdr.UniqueItems,
			MultipleOf:          hdr.MultipleOf,
			Enum:                hdr.Enum,
			HasValidations:      hasValidations,
			HasSliceValidations: hasSliceValidations,
		},
		resolvedType: tpe,
		Package:      b.APIPackage,
		ReceiverName: receiver,
		Name:         name,
		Path:         fmt.Sprintf("%q", name),
		Description:  hdr.Description,
		Default:      hdr.Default,
		Converter:    stringConverters[tpe.GoType],
		Formatter:    stringFormatters[tpe.GoType],
	}
}

func (b *codeGenOpBuilder) MakeParameterItem(receiver, paramName, indexVar, path, valueExpression, location string, resolver *typeResolver, items, parent *spec.Items) (GenItems, error) {
	var res GenItems
	res.resolvedType = simpleResolvedType(items.Type, items.Format, items.Items)
	res.sharedValidations = sharedValidations{
		Maximum:          items.Maximum,
		ExclusiveMaximum: items.ExclusiveMaximum,
		Minimum:          items.Minimum,
		ExclusiveMinimum: items.ExclusiveMinimum,
		MaxLength:        items.MaxLength,
		MinLength:        items.MinLength,
		Pattern:          items.Pattern,
		MaxItems:         items.MaxItems,
		MinItems:         items.MinItems,
		UniqueItems:      items.UniqueItems,
		MultipleOf:       items.MultipleOf,
		Enum:             items.Enum,
	}
	res.Name = paramName
	res.Path = path
	res.Location = location
	res.ValueExpression = valueExpression
	res.CollectionFormat = items.CollectionFormat
	res.Converter = stringConverters[res.GoType]
	res.Formatter = stringFormatters[res.GoType]

	if items.Items != nil {
		pi, err := b.MakeParameterItem(receiver, paramName+" "+indexVar, indexVar+"[i]", "fmt.Sprintf(\"%s.%v\", "+path+", "+indexVar+")", valueExpression+"["+indexVar+"]", location, resolver, items.Items, items)
		if err != nil {
			return GenItems{}, err
		}
		res.Child = &pi
		pi.Parent = &res
	}

	return res, nil
}

func (b *codeGenOpBuilder) MakeParameter(receiver string, resolver *typeResolver, param spec.Parameter) (GenParameter, error) {
	if Debug {
		log.Printf("[%s %s] making parameter %q", b.Method, b.Path, param.Name)
	}
	var child *GenItems
	res := GenParameter{
		Name:             param.Name,
		ModelsPackage:    b.ModelsPackage,
		Path:             fmt.Sprintf("%q", param.Name),
		ValueExpression:  fmt.Sprintf("%s.%s", receiver, pascalize(param.Name)),
		IndexVar:         "i",
		BodyParam:        nil,
		Default:          param.Default,
		Enum:             param.Enum,
		Description:      param.Description,
		ReceiverName:     receiver,
		CollectionFormat: param.CollectionFormat,
		Child:            child,
		Location:         param.In,
		AllowEmptyValue:  (param.In == "query" || param.In == "formData") && param.AllowEmptyValue,
	}

	if param.In == "body" {
		sc := schemaGenContext{
			Path:         res.Path,
			Name:         res.Name,
			Receiver:     res.ReceiverName,
			ValueExpr:    res.ReceiverName,
			IndexVar:     res.IndexVar,
			Schema:       *param.Schema,
			Required:     param.Required,
			TypeResolver: resolver,
			Named:        false,
			ExtraSchemas: make(map[string]GenSchema),
		}
		if err := sc.makeGenSchema(); err != nil {
			return GenParameter{}, err
		}

		schema := sc.GenSchema
		if schema.IsAnonymous {
			schema.Name = swag.ToGoName(b.Operation.ID + " Body")
			nm := schema.Name
			schema.GoType = nm
			schema.IsAnonymous = false
			if len(schema.Properties) > 0 {
				if b.ExtraSchemas == nil {
					b.ExtraSchemas = make(map[string]GenSchema)
				}
				b.ExtraSchemas[nm] = schema
			}
			prevSchema := schema
			schema = GenSchema{}
			schema.IsAnonymous = false
			schema.GoType = nm
			schema.SwaggerType = nm
			if len(prevSchema.Properties) == 0 {
				schema.GoType = "interface{}"
			}
			schema.IsComplexObject = true
			schema.IsInterface = len(schema.Properties) == 0
		}
		res.Schema = &schema
		res.resolvedType = schema.resolvedType
		res.sharedValidations = schema.sharedValidations
		res.ZeroValue = schema.Zero()

	} else {
		res.resolvedType = simpleResolvedType(param.Type, param.Format, param.Items)
		res.sharedValidations = sharedValidations{
			Required:         param.Required,
			Maximum:          param.Maximum,
			ExclusiveMaximum: param.ExclusiveMaximum,
			Minimum:          param.Minimum,
			ExclusiveMinimum: param.ExclusiveMinimum,
			MaxLength:        param.MaxLength,
			MinLength:        param.MinLength,
			Pattern:          param.Pattern,
			MaxItems:         param.MaxItems,
			MinItems:         param.MinItems,
			UniqueItems:      param.UniqueItems,
			MultipleOf:       param.MultipleOf,
			Enum:             param.Enum,
		}

		if param.Items != nil {
			pi, err := b.MakeParameterItem(receiver, param.Name+" "+res.IndexVar, res.IndexVar+"i", "fmt.Sprintf(\"%s.%v\", "+res.Path+", "+res.IndexVar+")", res.ValueExpression+"["+res.IndexVar+"]", param.In, resolver, param.Items, nil)
			if err != nil {
				return GenParameter{}, err
			}
			res.Child = &pi
		}
		res.IsNullable = !param.Required && !param.AllowEmptyValue

	}

	hasNumberValidation := param.Maximum != nil || param.Minimum != nil || param.MultipleOf != nil
	hasStringValidation := param.MaxLength != nil || param.MinLength != nil || param.Pattern != ""
	hasSliceValidations := param.MaxItems != nil || param.MinItems != nil || param.UniqueItems
	hasValidations := hasNumberValidation || hasStringValidation || hasSliceValidations || len(param.Enum) > 0

	res.Converter = stringConverters[res.GoType]
	res.Formatter = stringFormatters[res.GoType]
	res.HasValidations = hasValidations
	res.HasSliceValidations = hasSliceValidations
	return res, nil
}

func modelValidations(gs GenSchema) commonValidations {

	return commonValidations{
		propertyDescriptor: propertyDescriptor{
			PropertyName:      swag.ToGoName(gs.Name),
			ParamName:         gs.Name,
			ValueExpression:   gs.ValueExpression,
			IndexVar:          gs.IndexVar,
			Path:              gs.Path,
			IsContainer:       gs.IsArray,
			IsPrimitive:       gs.IsPrimitive,
			IsCustomFormatter: gs.IsCustomFormatter,
			IsMap:             gs.IsMap,
		},
		sharedValidations: sharedValidations{
			Required:         gs.Required,
			Maximum:          gs.Maximum,
			ExclusiveMaximum: gs.ExclusiveMaximum,
			Minimum:          gs.Minimum,
			ExclusiveMinimum: gs.ExclusiveMinimum,
			MaxLength:        gs.MaxLength,
			MinLength:        gs.MinLength,
			Pattern:          gs.Pattern,
			MaxItems:         gs.MaxItems,
			MinItems:         gs.MinItems,
			UniqueItems:      gs.UniqueItems,
			MultipleOf:       gs.MultipleOf,
			Enum:             gs.Enum,
		},
		Type:   gs.GoType,
		Format: gs.SwaggerFormat,
		//Default:          model.Default,
	}
}

func paramValidations(receiver string, param spec.Parameter) commonValidations {
	accessor := swag.ToGoName(param.Name)
	paramName := swag.ToJSONName(param.Name)

	tpe := typeForParameter(param)
	_, isPrimitive := primitives[tpe]
	_, isCustomFormatter := customFormatters[tpe]

	return commonValidations{
		propertyDescriptor: propertyDescriptor{
			PropertyName:      accessor,
			ParamName:         paramName,
			ValueExpression:   fmt.Sprintf("%s.%s", receiver, accessor),
			IndexVar:          "i",
			Path:              "\"" + paramName + "\"",
			IsContainer:       param.Items != nil || tpe == "array",
			IsPrimitive:       isPrimitive,
			IsCustomFormatter: isCustomFormatter,
			IsMap:             strings.HasPrefix(tpe, "map"),
		},
		sharedValidations: sharedValidations{
			Required:         param.Required,
			Maximum:          param.Maximum,
			ExclusiveMaximum: param.ExclusiveMaximum,
			Minimum:          param.Minimum,
			ExclusiveMinimum: param.ExclusiveMinimum,
			MaxLength:        param.MaxLength,
			MinLength:        param.MinLength,
			Pattern:          param.Pattern,
			MaxItems:         param.MaxItems,
			MinItems:         param.MinItems,
			UniqueItems:      param.UniqueItems,
			MultipleOf:       param.MultipleOf,
			Enum:             param.Enum,
		},
		Type:    tpe,
		Format:  param.Format,
		Items:   param.Items,
		Default: param.Default,
	}
}

type sharedParam struct {
	genValidations
	propertyDescriptor
}

func paramItemValidations(path, paramName, accessor, indexVar, valueExpression string, items spec.Items) commonValidations {
	tpe := resolveSimpleType(items.Type, items.Format, items.Items)
	_, isPrimitive := primitives[tpe]
	_, isCustomFormatter := customFormatters[tpe]

	shv := sharedValidations{
		Maximum:          items.Maximum,
		ExclusiveMaximum: items.ExclusiveMaximum,
		Minimum:          items.Minimum,
		ExclusiveMinimum: items.ExclusiveMinimum,
		MaxLength:        items.MaxLength,
		MinLength:        items.MinLength,
		Pattern:          items.Pattern,
		MaxItems:         items.MaxItems,
		MinItems:         items.MinItems,
		UniqueItems:      items.UniqueItems,
		MultipleOf:       items.MultipleOf,
		Enum:             items.Enum,
	}

	return commonValidations{
		propertyDescriptor: propertyDescriptor{
			PropertyName:      accessor,
			ParamName:         paramName,
			ValueExpression:   valueExpression,
			IndexVar:          indexVar,
			Path:              path,
			IsContainer:       items.Items != nil || tpe == "array",
			IsPrimitive:       isPrimitive,
			IsCustomFormatter: isCustomFormatter,
			IsMap:             strings.HasPrefix(tpe, "map"),
		},
		sharedValidations: shv,

		Type:    tpe,
		Format:  items.Format,
		Items:   items.Items,
		Default: items.Default,
	}
}

func makeGenValidations(s commonValidations) sharedParam {
	hasValidations := s.Required

	var defVal string
	if s.Default != nil {
		hasValidations = false
		defVal = fmt.Sprintf("%#v", s.Default)
	}

	var format string
	if s.IsCustomFormatter {
		hasValidations = true
		format = s.Format
	}

	var maxLength int64
	if s.MaxLength != nil {
		hasValidations = true
		maxLength = *s.MaxLength
	}

	var minLength int64
	if s.MinLength != nil {
		hasValidations = true
		minLength = *s.MinLength
	}

	var minimum float64
	if s.Minimum != nil {
		hasValidations = true
		minimum = *s.Minimum
	}

	var maximum float64
	if s.Maximum != nil {
		hasValidations = true
		maximum = *s.Maximum
	}

	var multipleOf float64
	if s.MultipleOf != nil {
		hasValidations = true
		multipleOf = *s.MultipleOf
	}

	var needsSize bool
	hasSliceValidations := s.UniqueItems
	var maxItems int64
	if s.MaxItems != nil {
		hasSliceValidations = true
		needsSize = true
		maxItems = *s.MaxItems
	}

	var minItems int64
	if s.MinItems != nil {
		hasSliceValidations = true
		needsSize = true
		minItems = *s.MinItems
	}

	var enum string
	if len(s.Enum) > 0 {
		hasValidations = true
		enum = fmt.Sprintf("%#v", s.Enum)
	}

	return sharedParam{
		propertyDescriptor: s.propertyDescriptor,
		genValidations: genValidations{
			Type:                s.Type,
			Required:            s.Required,
			DefaultValue:        defVal,
			MaxLength:           maxLength,
			MinLength:           minLength,
			Pattern:             s.Pattern,
			MultipleOf:          multipleOf,
			Minimum:             minimum,
			Maximum:             maximum,
			ExclusiveMinimum:    s.ExclusiveMinimum,
			ExclusiveMaximum:    s.ExclusiveMaximum,
			Enum:                enum,
			HasValidations:      hasValidations,
			Format:              format,
			MinItems:            minItems,
			MaxItems:            maxItems,
			UniqueItems:         s.UniqueItems,
			HasSliceValidations: hasSliceValidations,
			NeedsSize:           needsSize,
		},
	}
}

// GenResponse represents a response object for code generation
type GenResponse struct {
	Package       string
	ModelsPackage string
	ReceiverName  string
	Name          string
	Description   string

	IsSuccess bool

	Code    int
	Method  string
	Path    string
	Headers GenHeaders
	Schema  *GenSchema

	Imports        map[string]string
	DefaultImports []string
}

// GenHeader represents a header on a response for code generation
type GenHeader struct {
	resolvedType
	sharedValidations

	Package      string
	ReceiverName string

	Name string
	Path string

	Title       string
	Description string
	Default     interface{}

	Converter string
	Formatter string
}

// GenHeaders is a sorted collection of headers for codegen
type GenHeaders []GenHeader

func (g GenHeaders) Len() int           { return len(g) }
func (g GenHeaders) Swap(i, j int)      { g[i], g[j] = g[j], g[i] }
func (g GenHeaders) Less(i, j int) bool { return g[i].Name < g[j].Name }

// GenParameter is used to represent
// a parameter or a header for code generation.
type GenParameter struct {
	resolvedType
	sharedValidations

	Name            string
	ModelsPackage   string
	Path            string
	ValueExpression string
	IndexVar        string
	ReceiverName    string
	Location        string
	Title           string
	Description     string
	Converter       string
	Formatter       string

	Schema *GenSchema

	CollectionFormat string

	Child  *GenItems
	Parent *GenItems

	BodyParam *GenParameter

	Default         interface{}
	Enum            []interface{}
	ZeroValue       string
	AllowEmptyValue bool
}

// IsQueryParam returns true when this parameter is a query param
func (g *GenParameter) IsQueryParam() bool {
	return g.Location == "query"
}

// IsPathParam returns true when this parameter is a path param
func (g *GenParameter) IsPathParam() bool {
	return g.Location == "path"
}

// IsFormParam returns true when this parameter is a form param
func (g *GenParameter) IsFormParam() bool {
	return g.Location == "formData"
}

// IsHeaderParam returns true when this parameter is a header param
func (g *GenParameter) IsHeaderParam() bool {
	return g.Location == "header"
}

// IsBodyParam returns true when this parameter is a body param
func (g *GenParameter) IsBodyParam() bool {
	return g.Location == "body"
}

// IsFileParam returns true when this parameter is a file param
func (g *GenParameter) IsFileParam() bool {
	return g.SwaggerType == "file"
}

// GenParameters represents a sorted parameter collection
type GenParameters []GenParameter

func (g GenParameters) Len() int           { return len(g) }
func (g GenParameters) Less(i, j int) bool { return g[i].Name < g[j].Name }
func (g GenParameters) Swap(i, j int)      { g[i], g[j] = g[j], g[i] }

// GenItems represents the collection items for a collection parameter
type GenItems struct {
	sharedValidations
	resolvedType

	Name             string
	Path             string
	ValueExpression  string
	CollectionFormat string
	Child            *GenItems
	Parent           *GenItems
	Converter        string
	Formatter        string

	Location string
}

// GenOperationGroup represents a named (tagged) group of operations
type GenOperationGroup struct {
	Name       string
	Operations GenOperations

	Summary        string
	Description    string
	Imports        map[string]string
	DefaultImports []string
	RootPackage    string
}

// GenOperationGroups is a sorted collection of operation groups
type GenOperationGroups []GenOperationGroup

func (g GenOperationGroups) Len() int           { return len(g) }
func (g GenOperationGroups) Swap(i, j int)      { g[i], g[j] = g[j], g[i] }
func (g GenOperationGroups) Less(i, j int) bool { return g[i].Name < g[j].Name }

// GenOperation represents an operation for code generation
type GenOperation struct {
	Package      string
	ReceiverName string
	Name         string
	Summary      string
	Description  string
	Method       string
	Path         string
	Tags         []string
	RootPackage  string

	Imports        map[string]string
	DefaultImports []string
	ExtraSchemas   []GenSchema

	Authorized bool
	Principal  string

	SuccessResponse *GenResponse
	Responses       map[int]GenResponse
	DefaultResponse *GenResponse

	Params         GenParameters
	QueryParams    GenParameters
	PathParams     GenParameters
	HeaderParams   GenParameters
	FormParams     GenParameters
	HasQueryParams bool
	HasFormParams  bool
	HasFileParams  bool

	Schemes []string
}

// GenOperations represents a list of operations to generate
// this implements a sort by operation id
type GenOperations []GenOperation

func (g GenOperations) Len() int           { return len(g) }
func (g GenOperations) Less(i, j int) bool { return g[i].Name < g[j].Name }
func (g GenOperations) Swap(i, j int)      { g[i], g[j] = g[j], g[i] }<|MERGE_RESOLUTION|>--- conflicted
+++ resolved
@@ -34,12 +34,9 @@
 // Allows for specifying a list of tags to include only certain tags for the generation
 func GenerateServerOperation(operationNames, tags []string, includeHandler, includeParameters, includeResponses bool, opts GenOpts) error {
 
-<<<<<<< HEAD
 	if opts.CustomFormatsFile != "" {
 		loadCustomFormatsFile(opts.CustomFormatsFile)
 	}
-=======
->>>>>>> 24d81f04
 	if opts.TemplateDir != "" {
 		if recompile, err := loadCustomTemplates(opts.TemplateDir, ""); err != nil {
 			return err
